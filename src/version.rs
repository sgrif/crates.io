--- conflicted
+++ resolved
@@ -119,10 +119,6 @@
     }
 
     pub fn encodable(self, crate_name: &str) -> EncodableVersion {
-<<<<<<< HEAD
-        let Version { id, num, updated_at, created_at,
-                      downloads, features, yanked, license, .. } = self;
-=======
         let Version {
             id,
             num,
@@ -131,9 +127,9 @@
             downloads,
             features,
             yanked,
+            license,
             ..
         } = self;
->>>>>>> 51cddd9c
         let num = num.to_string();
         EncodableVersion {
             dl_path: format!("/api/v1/crates/{}/{}/download", crate_name, num),
