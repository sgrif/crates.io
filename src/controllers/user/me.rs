--- conflicted
+++ resolved
@@ -56,20 +56,9 @@
 
     let verified = verified.unwrap_or(false);
     let verification_sent = verified || verification_sent;
-<<<<<<< HEAD
-
-    Ok(req.json(&EncodableMe {
-        user: user.encodable_private(email, verified, verification_sent),
-=======
-    //  PR  ::  https://github.com/rust-lang/crates.io/pull/1891
-    //          Will modify this so that we don't need this kind of conversion anymore...
-    //          In fact, the PR will use the email that we obtained from the above SQL queries
-    //          and pass it along the encodable_private function below.
-
     Ok(req.json(&EncodableMe {
         user: User::from(user).encodable_private(email, verified, verification_sent),
         owned_crates,
->>>>>>> 4a1542cb
     }))
 }
 
@@ -120,6 +109,7 @@
     use diesel::insert_into;
 
     let mut body = String::new();
+
     req.body().read_to_string(&mut body)?;
     let user = req.user()?;
     let name = &req.params()["user_id"];
@@ -154,15 +144,7 @@
         return Err(cargo_err("empty email rejected"));
     }
 
-<<<<<<< HEAD
-    conn.transaction::<_, Box<dyn CargoError>, _>(|| {
-=======
     conn.transaction::<_, Box<dyn AppError>, _>(|| {
-        update(users.filter(gh_login.eq(&user.gh_login)))
-            .set(email.eq(user_email))
-            .execute(&*conn)?;
-
->>>>>>> 4a1542cb
         let new_email = NewEmail {
             user_id: user.id,
             email: user_email,
