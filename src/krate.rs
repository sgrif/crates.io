use std::ascii::AsciiExt;
use std::cmp;
use std::collections::HashMap;

use conduit::{Request, Response};
use conduit_router::RequestParams;
use diesel::associations::Identifiable;
use diesel::helper_types::Select;
use diesel::pg::upsert::*;
use diesel::pg::{Pg, PgConnection};
use diesel::prelude::*;
use diesel;
use diesel_full_text_search::*;
use license_exprs;
use pg::GenericConnection;
use pg::rows::Row;
use hex::ToHex;
use serde_json;
use semver;
use time::Timespec;
use url::Url;
use chrono::NaiveDate;

use app::{App, RequestApp};
use badge::EncodableBadge;
use category::{EncodableCategory, CrateCategory};
use db::RequestTransaction;
use dependency::{self, ReverseDependency, EncodableDependency};
use download::{VersionDownload, EncodableVersionDownload};
use git;
use keyword::{EncodableKeyword, CrateKeyword};
use owner::{EncodableOwner, Owner, Rights, OwnerKind, Team, rights, CrateOwner};
use pagination::Paginate;
use schema::*;
use upload;
use user::RequestUser;
use util::errors::NotFound;
use util::{read_le_u32, read_fill};
use util::{RequestUtils, CargoResult, internal, ChainError, human};
use version::{EncodableVersion, NewVersion};
use {Model, User, Keyword, Version, Category, Badge, Replica};

<<<<<<< HEAD
#[derive(Debug, Insertable, Queryable, Identifiable, Associations, AsChangeset, Clone, Copy)]
=======
/// Hosts in this blacklist are known to not be hosting documentation,
/// and are possibly of malicious intent e.g. ad tracking networks, etc.
const DOCUMENTATION_BLACKLIST: [&'static str; 1] = ["rust-ci.org"];

#[derive(Debug, Insertable, Queryable, Identifiable, Associations, AsChangeset)]
>>>>>>> 1f8c2ef5
#[belongs_to(Crate)]
#[primary_key(crate_id, date)]
#[table_name = "crate_downloads"]
pub struct CrateDownload {
    pub crate_id: i32,
    pub downloads: i32,
    pub date: NaiveDate,
}

#[derive(Debug, Clone, Queryable, Identifiable, Associations, AsChangeset)]
pub struct Crate {
    pub id: i32,
    pub name: String,
    pub updated_at: Timespec,
    pub created_at: Timespec,
    pub downloads: i32,
    pub description: Option<String>,
    pub homepage: Option<String>,
    pub documentation: Option<String>,
    pub readme: Option<String>,
    pub license: Option<String>,
    pub repository: Option<String>,
    pub max_upload_size: Option<i32>,
}

/// We literally never want to select `textsearchable_index_col`
/// so we provide this type and constant to pass to `.select`
type AllColumns = (crates::id,
                   crates::name,
                   crates::updated_at,
                   crates::created_at,
                   crates::downloads,
                   crates::description,
                   crates::homepage,
                   crates::documentation,
                   crates::readme,
                   crates::license,
                   crates::repository,
                   crates::max_upload_size);

pub const ALL_COLUMNS: AllColumns = (
    crates::id,
    crates::name,
    crates::updated_at,
    crates::created_at,
    crates::downloads,
    crates::description,
    crates::homepage,
    crates::documentation,
    crates::readme,
    crates::license,
    crates::repository,
    crates::max_upload_size,
);

pub const MAX_NAME_LENGTH: usize = 64;

type CrateQuery<'a> = crates::BoxedQuery<'a, Pg, <AllColumns as Expression>::SqlType>;

#[derive(Serialize, Deserialize, Debug)]
pub struct EncodableCrate {
    pub id: String,
    pub name: String,
    pub updated_at: String,
    pub versions: Option<Vec<i32>>,
    pub keywords: Option<Vec<String>>,
    pub categories: Option<Vec<String>>,
    pub badges: Option<Vec<EncodableBadge>>,
    pub created_at: String,
    pub downloads: i32,
    pub recent_downloads: Option<i64>,
    pub max_version: String,
    pub description: Option<String>,
    pub homepage: Option<String>,
    pub documentation: Option<String>,
    pub repository: Option<String>,
    pub links: CrateLinks,
    pub exact_match: bool,
}

#[derive(Serialize, Deserialize, Debug)]
pub struct CrateLinks {
    pub version_downloads: String,
    pub versions: Option<String>,
    pub owners: Option<String>,
    pub owner_team: Option<String>,
    pub owner_user: Option<String>,
    pub reverse_dependencies: String,
}

#[derive(Insertable, AsChangeset, Default, Debug)]
#[table_name = "crates"]
#[primary_key(name, max_upload_size)] // This is actually just to skip updating them
pub struct NewCrate<'a> {
    pub name: &'a str,
    pub description: Option<&'a str>,
    pub homepage: Option<&'a str>,
    pub documentation: Option<&'a str>,
    pub readme: Option<&'a str>,
    pub repository: Option<&'a str>,
    pub max_upload_size: Option<i32>,
    pub license: Option<&'a str>,
}

impl<'a> NewCrate<'a> {
    pub fn create_or_update(
        mut self,
        conn: &PgConnection,
        license_file: Option<&'a str>,
        uploader: i32,
    ) -> CargoResult<Crate> {
        use diesel::update;

        self.validate(license_file)?;
        self.ensure_name_not_reserved(conn)?;

        conn.transaction(|| {
            // To avoid race conditions, we try to insert
            // first so we know whether to add an owner
            if let Some(krate) = self.save_new_crate(conn, uploader)? {
                return Ok(krate);
            }

            let target = crates::table.filter(canon_crate_name(crates::name).eq(
                canon_crate_name(self.name),
            ));
            update(target)
                .set(&self)
                .returning(ALL_COLUMNS)
                .get_result(conn)
                .map_err(Into::into)
        })
    }

    fn validate(&mut self, license_file: Option<&'a str>) -> CargoResult<()> {
        fn validate_url(url: Option<&str>, field: &str) -> CargoResult<()> {
            let url = match url {
                Some(s) => s,
                None => return Ok(()),
            };
            let url = Url::parse(url).map_err(|_| {
                human(&format_args!("`{}` is not a valid url: `{}`", field, url))
            })?;
            match &url.scheme()[..] {
                "http" | "https" => {}
                s => {
                    return Err(human(&format_args!(
                        "`{}` has an invalid url \
                         scheme: `{}`",
                        field,
                        s
                    )))
                }
            }
            if url.cannot_be_a_base() {
                return Err(human(&format_args!(
                    "`{}` must have relative scheme \
                     data: {}",
                    field,
                    url
                )));
            }
            Ok(())
        }

        validate_url(self.homepage, "homepage")?;
        validate_url(self.documentation, "documentation")?;
        validate_url(self.repository, "repository")?;
        self.validate_license(license_file)?;
        Ok(())
    }

    fn validate_license(&mut self, license_file: Option<&str>) -> CargoResult<()> {
        if let Some(license) = self.license {
            for part in license.split('/') {
                license_exprs::validate_license_expr(part).map_err(|e| {
                    human(&format_args!(
                        "{}; see http://opensource.org/licenses \
                         for options, and http://spdx.org/licenses/ \
                         for their identifiers",
                        e
                    ))
                })?;
            }
        } else if license_file.is_some() {
            // If no license is given, but a license file is given, flag this
            // crate as having a nonstandard license. Note that we don't
            // actually do anything else with license_file currently.
            self.license = Some("non-standard");
        }
        Ok(())
    }

    fn ensure_name_not_reserved(&self, conn: &PgConnection) -> CargoResult<()> {
        use schema::reserved_crate_names::dsl::*;
        use diesel::select;
        use diesel::expression::dsl::exists;

        let reserved_name = select(exists(
            reserved_crate_names.filter(canon_crate_name(name).eq(
                canon_crate_name(
                    self.name,
                ),
            )),
        )).get_result::<bool>(conn)?;
        if reserved_name {
            Err(human("cannot upload a crate with a reserved name"))
        } else {
            Ok(())
        }
    }

    fn save_new_crate(&self, conn: &PgConnection, user_id: i32) -> QueryResult<Option<Crate>> {
        use schema::crates::dsl::*;
        use diesel::insert;

        conn.transaction(|| {
            let maybe_inserted = insert(&self.on_conflict_do_nothing())
                .into(crates)
                .returning(ALL_COLUMNS)
                .get_result::<Crate>(conn)
                .optional()?;

            if let Some(ref krate) = maybe_inserted {
                let owner = CrateOwner {
                    crate_id: krate.id,
                    owner_id: user_id,
                    created_by: user_id,
                    owner_kind: OwnerKind::User as i32,
                };
                insert(&owner).into(crate_owners::table).execute(conn)?;
            }

            Ok(maybe_inserted)
        })
    }
}

impl Crate {
    pub fn by_name(name: &str) -> CrateQuery {
        Crate::all()
            .filter(canon_crate_name(crates::name).eq(canon_crate_name(name)))
            .into_boxed()
    }

    pub fn all() -> Select<crates::table, AllColumns> {
        crates::table.select(ALL_COLUMNS)
    }

    pub fn find_by_name(conn: &GenericConnection, name: &str) -> CargoResult<Crate> {
        let stmt = conn.prepare(
            "SELECT * FROM crates \
                                      WHERE canon_crate_name(name) =
                                            canon_crate_name($1) LIMIT 1",
        )?;
        let rows = stmt.query(&[&name])?;
        let row = rows.iter().next();
        let row = row.chain_error(|| NotFound)?;
        Ok(Model::from_row(&row))
    }

    // This is cleaned up by the diesel port
    #[cfg_attr(feature = "lint", allow(too_many_arguments))]
    pub fn find_or_insert(
        conn: &GenericConnection,
        name: &str,
        user_id: i32,
        description: &Option<String>,
        homepage: &Option<String>,
        documentation: &Option<String>,
        readme: &Option<String>,
        repository: &Option<String>,
        license: &Option<String>,
        license_file: &Option<String>,
        max_upload_size: Option<i32>,
    ) -> CargoResult<Crate> {
        let description = description.as_ref().map(|s| &s[..]);
        let homepage = homepage.as_ref().map(|s| &s[..]);
        let documentation = documentation.as_ref().map(|s| &s[..]);
        let readme = readme.as_ref().map(|s| &s[..]);
        let repository = repository.as_ref().map(|s| &s[..]);
        let mut license = license.as_ref().map(|s| &s[..]);
        let license_file = license_file.as_ref().map(|s| &s[..]);
        validate_url(homepage, "homepage")?;
        validate_url(documentation, "documentation")?;
        validate_url(repository, "repository")?;

        match license {
            // If a license is given, validate it to make sure it's actually a
            // valid license
            Some(..) => validate_license(license)?,

            // If no license is given, but a license file is given, flag this
            // crate as having a nonstandard license. Note that we don't
            // actually do anything else with license_file currently.
            None if license_file.is_some() => {
                license = Some("non-standard");
            }

            None => {}
        }

        // TODO: like with users, this is sadly racy
        let stmt = conn.prepare(
            "UPDATE crates
                                         SET documentation = $1,
                                             homepage = $2,
                                             description = $3,
                                             readme = $4,
                                             license = $5,
                                             repository = $6
                                       WHERE canon_crate_name(name) =
                                             canon_crate_name($7)
                                   RETURNING *",
        )?;
        let rows = stmt.query(
            &[
                &documentation,
                &homepage,
                &description,
                &readme,
                &license,
                &repository,
                &name,
            ],
        )?;
        if let Some(row) = rows.iter().next() {
            return Ok(Model::from_row(&row));
        }

        let stmt = conn.prepare(
            "SELECT 1 FROM reserved_crate_names
                                 WHERE canon_crate_name(name) =
                                       canon_crate_name($1)",
        )?;
        let rows = stmt.query(&[&name])?;
        if !rows.is_empty() {
            return Err(human("cannot upload a crate with a reserved name"));
        }

        let stmt = conn.prepare(
            "INSERT INTO crates
                                      (name, description, homepage,
                                       documentation, readme,
                                       repository, license, max_upload_size)
                                      VALUES ($1, $2, $3, $4, $5, $6, $7, $8)
                                      RETURNING *",
        )?;
        let rows = stmt.query(
            &[
                &name,
                &description,
                &homepage,
                &documentation,
                &readme,
                &repository,
                &license,
                &max_upload_size,
            ],
        )?;
        let ret: Crate = Model::from_row(&rows.iter().next().chain_error(
            || internal("no crate returned"),
        )?);

        conn.execute(
            "INSERT INTO crate_owners
                           (crate_id, owner_id, created_by, owner_kind)
                           VALUES ($1, $2, $2, $3)",
            &[&ret.id, &user_id, &(OwnerKind::User as i32)],
        )?;
        return Ok(ret);

        fn validate_url(url: Option<&str>, field: &str) -> CargoResult<()> {
            let url = match url {
                Some(s) => s,
                None => return Ok(()),
            };
            let url = Url::parse(url).map_err(|_| {
                human(&format_args!("`{}` is not a valid url: `{}`", field, url))
            })?;
            match &url.scheme()[..] {
                "http" | "https" => {}
                s => {
                    return Err(human(&format_args!(
                        "`{}` has an invalid url \
                         scheme: `{}`",
                        field,
                        s
                    )))
                }
            }
            if url.cannot_be_a_base() {
                return Err(human(&format_args!(
                    "`{}` must have relative scheme \
                     data: {}",
                    field,
                    url
                )));
            }
            Ok(())
        }

        fn validate_license(license: Option<&str>) -> CargoResult<()> {
            license
                .iter()
                .flat_map(|s| s.split('/'))
                .map(license_exprs::validate_license_expr)
                .collect::<Result<Vec<_>, _>>()
                .map(|_| ())
                .map_err(|e| {
                    human(&format_args!(
                        "{}; see http://opensource.org/licenses \
                         for options, and http://spdx.org/licenses/ \
                         for their identifiers",
                        e
                    ))
                })
        }

    }

    pub fn valid_name(name: &str) -> bool {
        let under_max_length = name.chars().take(MAX_NAME_LENGTH + 1).count() <= MAX_NAME_LENGTH;
        Crate::valid_ident(name) && under_max_length
    }

    fn valid_ident(name: &str) -> bool {
        if name.is_empty() {
            return false;
        }
        name.chars().next().unwrap().is_alphabetic() &&
            name.chars().all(
                |c| c.is_alphanumeric() || c == '_' || c == '-',
            ) && name.chars().all(|c| c.is_ascii())
    }

    pub fn valid_feature_name(name: &str) -> bool {
        let mut parts = name.split('/');
        match parts.next() {
            Some(part) if !Crate::valid_ident(part) => return false,
            None => return false,
            _ => {}
        }
        match parts.next() {
            Some(part) if !Crate::valid_ident(part) => return false,
            _ => {}
        }
        parts.next().is_none()
    }

    pub fn minimal_encodable(
        self,
        max_version: semver::Version,
        badges: Option<Vec<Badge>>,
        exact_match: bool,
        recent_downloads: Option<i64>,
    ) -> EncodableCrate {
        self.encodable(
            max_version,
            None,
            None,
            None,
            badges,
            exact_match,
            recent_downloads,
        )
    }

    #[cfg_attr(feature = "clippy", allow(too_many_arguments))]
    pub fn encodable(
        self,
        max_version: semver::Version,
        versions: Option<Vec<i32>>,
        keywords: Option<&[Keyword]>,
        categories: Option<&[Category]>,
        badges: Option<Vec<Badge>>,
        exact_match: bool,
        recent_downloads: Option<i64>,
    ) -> EncodableCrate {
        let Crate {
            name,
            created_at,
            updated_at,
            downloads,
            description,
            homepage,
            documentation,
            repository,
            ..
        } = self;
        let versions_link = match versions {
            Some(..) => None,
            None => Some(format!("/api/v1/crates/{}/versions", name)),
        };
        let keyword_ids = keywords.map(|kws| kws.iter().map(|kw| kw.keyword.clone()).collect());
        let category_ids = categories.map(|cats| cats.iter().map(|cat| cat.slug.clone()).collect());
        let badges = badges.map(|bs| bs.into_iter().map(|b| b.encodable()).collect());
        let documentation = Crate::remove_blacklisted_documentation_urls(documentation);

        EncodableCrate {
            id: name.clone(),
            name: name.clone(),
            updated_at: ::encode_time(updated_at),
            created_at: ::encode_time(created_at),
            downloads: downloads,
            recent_downloads: recent_downloads,
            versions: versions,
            keywords: keyword_ids,
            categories: category_ids,
            badges: badges,
            max_version: max_version.to_string(),
            documentation: documentation,
            homepage: homepage,
            exact_match: exact_match,
            description: description,
            repository: repository,
            links: CrateLinks {
                version_downloads: format!("/api/v1/crates/{}/downloads", name),
                versions: versions_link,
                owners: Some(format!("/api/v1/crates/{}/owners", name)),
                owner_team: Some(format!("/api/v1/crates/{}/owner_team", name)),
                owner_user: Some(format!("/api/v1/crates/{}/owner_user", name)),
                reverse_dependencies: format!("/api/v1/crates/{}/reverse_dependencies", name),
            },
        }
    }

    /// Return `None` if the documentation URL host matches a blacklisted host
    fn remove_blacklisted_documentation_urls(url: Option<String>) -> Option<String> {
        // Handles if documentation URL is None
        let url = match url {
            Some(url) => url,
            None => return None,
        };

        // Handles unsuccessful parsing of documentation URL
        let parsed_url = match Url::parse(&url) {
            Ok(parsed_url) => parsed_url,
            Err(_) => return None,
        };

        // Extract host string from documentation URL
        let url_host = match parsed_url.host_str() {
            Some(url_host) => url_host,
            None => return None,
        };

        // Match documentation URL host against blacklisted host array elements
        if DOCUMENTATION_BLACKLIST.contains(&url_host) {
            None
        } else {
            Some(url)
        }
    }

    pub fn max_version(&self, conn: &PgConnection) -> CargoResult<semver::Version> {
        use schema::versions::dsl::*;

        let vs = Version::belonging_to(self)
            .select(num)
            .filter(yanked.eq(false))
            .load::<String>(conn)?
            .into_iter()
            .map(|s| semver::Version::parse(&s).unwrap());
        Ok(Version::max(vs))
    }

    pub fn versions(&self, conn: &GenericConnection) -> CargoResult<Vec<Version>> {
        let stmt = conn.prepare(
            "SELECT * FROM versions \
             WHERE crate_id = $1",
        )?;
        let rows = stmt.query(&[&self.id])?;
        let mut ret = rows.iter()
            .map(|r| Model::from_row(&r))
            .collect::<Vec<Version>>();
        ret.sort_by(|a, b| b.num.cmp(&a.num));
        Ok(ret)
    }

    pub fn owners(&self, conn: &PgConnection) -> CargoResult<Vec<Owner>> {
        let base_query = CrateOwner::belonging_to(self).filter(crate_owners::deleted.eq(false));
        let users = base_query
            .inner_join(users::table)
            .select(users::all_columns)
            .filter(crate_owners::owner_kind.eq(OwnerKind::User as i32))
            .load(conn)?
            .into_iter()
            .map(Owner::User);
        let teams = base_query
            .inner_join(teams::table)
            .select(teams::all_columns)
            .filter(crate_owners::owner_kind.eq(OwnerKind::Team as i32))
            .load(conn)?
            .into_iter()
            .map(Owner::Team);

        Ok(users.chain(teams).collect())
    }

    // TODO: Update bin/transfer_crates to use owners() then get rid of this
    pub fn owners_old(&self, conn: &GenericConnection) -> CargoResult<Vec<Owner>> {
        let stmt = conn.prepare(
            "SELECT * FROM users
                                      INNER JOIN crate_owners
                                         ON crate_owners.owner_id = users.id
                                      WHERE crate_owners.crate_id = $1
                                        AND crate_owners.deleted = FALSE
                                        AND crate_owners.owner_kind = $2",
        )?;
        let user_rows = stmt.query(&[&self.id, &(OwnerKind::User as i32)])?;

        let stmt = conn.prepare(
            "SELECT * FROM teams
                                      INNER JOIN crate_owners
                                         ON crate_owners.owner_id = teams.id
                                      WHERE crate_owners.crate_id = $1
                                        AND crate_owners.deleted = FALSE
                                        AND crate_owners.owner_kind = $2",
        )?;
        let team_rows = stmt.query(&[&self.id, &(OwnerKind::Team as i32)])?;

        let mut owners = vec![];
        owners.extend(user_rows.iter().map(|r| Owner::User(Model::from_row(&r))));
        owners.extend(team_rows.iter().map(|r| Owner::Team(Model::from_row(&r))));
        Ok(owners)
    }

    pub fn owner_add(
        &self,
        app: &App,
        conn: &PgConnection,
        req_user: &User,
        login: &str,
    ) -> CargoResult<()> {
        let owner = match Owner::find_by_login(conn, login) {
            Ok(owner @ Owner::User(_)) => owner,
            Ok(Owner::Team(team)) => {
                if team.contains_user(app, req_user)? {
                    Owner::Team(team)
                } else {
                    return Err(human(&format_args!(
                        "only members of {} can add it as \
                         an owner",
                        login
                    )));
                }
            }
            Err(err) => {
                if login.contains(':') {
                    Owner::Team(Team::create(app, conn, login, req_user)?)
                } else {
                    return Err(err);
                }
            }
        };

        let crate_owner = CrateOwner {
            crate_id: self.id,
            owner_id: owner.id(),
            created_by: req_user.id,
            owner_kind: owner.kind() as i32,
        };
        diesel::insert(&crate_owner.on_conflict(
            crate_owners::table.primary_key(),
            do_update().set(crate_owners::deleted.eq(false)),
        )).into(crate_owners::table)
            .execute(conn)?;

        Ok(())
    }

    pub fn owner_remove(
        &self,
        conn: &PgConnection,
        _req_user: &User,
        login: &str,
    ) -> CargoResult<()> {
        let owner = Owner::find_by_login(conn, login).map_err(|_| {
            human(&format_args!("could not find owner with login `{}`", login))
        })?;
        let target = crate_owners::table.find((self.id(), owner.id(), owner.kind() as i32));
        diesel::update(target)
            .set(crate_owners::deleted.eq(true))
            .execute(conn)?;
        Ok(())
    }

    pub fn badges(&self, conn: &PgConnection) -> QueryResult<Vec<Badge>> {
        badges::table.filter(badges::crate_id.eq(self.id)).load(
            conn,
        )
    }

    /// Returns (dependency, dependent crate name, dependent crate downloads)
    pub fn reverse_dependencies(
        &self,
        conn: &PgConnection,
        offset: i64,
        limit: i64,
    ) -> QueryResult<(Vec<ReverseDependency>, i64)> {
        use diesel::expression::dsl::sql;
        use diesel::types::{Integer, Text, BigInt};

        type SqlType = ((dependencies::SqlType, Integer, Text), BigInt);
        let rows = sql::<SqlType>(include_str!("krate_reverse_dependencies.sql"))
            .bind::<Integer, _>(self.id)
            .bind::<BigInt, _>(offset)
            .bind::<BigInt, _>(limit)
            .load::<(ReverseDependency, i64)>(conn)?;

        let (vec, counts): (_, Vec<_>) = rows.into_iter().unzip();
        let cnt = counts.into_iter().nth(0).unwrap_or(0i64);
        Ok((vec, cnt))
    }
}

impl Model for Crate {
    fn from_row(row: &Row) -> Crate {
        Crate {
            id: row.get("id"),
            name: row.get("name"),
            updated_at: row.get("updated_at"),
            created_at: row.get("created_at"),
            downloads: row.get("downloads"),
            description: row.get("description"),
            documentation: row.get("documentation"),
            homepage: row.get("homepage"),
            readme: row.get("readme"),
            license: row.get("license"),
            repository: row.get("repository"),
            max_upload_size: row.get("max_upload_size"),
        }
    }
    fn table_name(_: Option<Crate>) -> &'static str {
        "crates"
    }
}

/// Handles the `GET /crates` route.
pub fn index(req: &mut Request) -> CargoResult<Response> {
    use diesel::expression::{AsExpression, DayAndMonthIntervalDsl};
    use diesel::types::{Bool, BigInt, Nullable};
    use diesel::expression::functions::date_and_time::{now, date};
    use diesel::expression::sql_literal::sql;
    use diesel::query_source::joins::LeftOuter;

    let conn = req.db_conn()?;
    let (offset, limit) = req.pagination(10, 100)?;
    let params = req.query();
    let sort = params.get("sort").map(|s| &**s).unwrap_or(
        "recent-downloads",
    );

    let recent_downloads = sql::<Nullable<BigInt>>("SUM(crate_downloads.downloads)");

    let mut query = crates::table
        .join(
            crate_downloads::table,
            LeftOuter,
            crates::id.eq(crate_downloads::crate_id).and(
                crate_downloads::date.gt(date(now - 90.days())),
            ),
        )
        .group_by(crates::id)
        .select((
            ALL_COLUMNS,
            AsExpression::<Bool>::as_expression(false),
            recent_downloads.clone(),
        ))
        .into_boxed();

    if sort == "downloads" {
        query = query.order(crates::downloads.desc())
    } else if sort == "recent-downloads" {
        query = query.order(recent_downloads.clone().desc().nulls_last())
    } else {
        query = query.order(crates::name.asc())
    }

    if let Some(q_string) = params.get("q") {
        let sort = params.get("sort").map(|s| &**s).unwrap_or("relevance");
        let q = plainto_tsquery(q_string);
        query = query.filter(q.matches(crates::textsearchable_index_col).or(
            crates::name.eq(
                q_string,
            ),
        ));

        query = query.select((
            ALL_COLUMNS,
            crates::name.eq(q_string),
            recent_downloads.clone(),
        ));
        let perfect_match = crates::name.eq(q_string).desc();
        if sort == "downloads" {
            query = query.order((perfect_match, crates::downloads.desc()));
        } else if sort == "recent-downloads" {
            query = query.order((
                perfect_match,
                recent_downloads.clone().desc().nulls_last(),
            ));
        } else {
            let rank = ts_rank_cd(crates::textsearchable_index_col, q);
            query = query.order((perfect_match, rank.desc()))
        }
    }

    if let Some(cat) = params.get("category") {
        query = query.filter(
            crates::id.eq_any(
                crates_categories::table
                    .select(crates_categories::crate_id)
                    .inner_join(categories::table)
                    .filter(categories::slug.eq(cat).or(categories::slug.like(format!(
                        "{}::%",
                        cat
                    )))),
            ),
        );
    }

    if let Some(kw) = params.get("keyword") {
        query = query.filter(
            crates::id.eq_any(
                crates_keywords::table
                    .select(crates_keywords::crate_id)
                    .inner_join(keywords::table)
                    .filter(::lower(keywords::keyword).eq(::lower(kw))),
            ),
        );
    } else if let Some(letter) = params.get("letter") {
        let pattern = format!(
            "{}%",
            letter
                .chars()
                .next()
                .unwrap()
                .to_lowercase()
                .collect::<String>()
        );
        query = query.filter(canon_crate_name(crates::name).like(pattern));
    } else if let Some(user_id) = params.get("user_id").and_then(|s| s.parse::<i32>().ok()) {
        query = query.filter(
            crates::id.eq_any(
                crate_owners::table
                    .select(crate_owners::crate_id)
                    .filter(crate_owners::owner_id.eq(user_id))
                    .filter(crate_owners::owner_kind.eq(OwnerKind::User as i32)),
            ),
        );
    } else if let Some(team_id) = params.get("team_id").and_then(|s| s.parse::<i32>().ok()) {
        query = query.filter(
            crates::id.eq_any(
                crate_owners::table
                    .select(crate_owners::crate_id)
                    .filter(crate_owners::owner_id.eq(team_id))
                    .filter(crate_owners::owner_kind.eq(OwnerKind::Team as i32)),
            ),
        );
    } else if params.get("following").is_some() {
        query = query.filter(crates::id.eq_any(
            follows::table.select(follows::crate_id).filter(
                follows::user_id.eq(req.user()?.id),
            ),
        ));
    }

    let data = query
        .paginate(limit, offset)
        .load::<((Crate, bool, Option<i64>), i64)>(&*conn)?;
    let total = data.first().map(|&(_, t)| t).unwrap_or(0);
    let crates = data.iter()
        .map(|&((ref c, _, _), _)| c.clone())
        .collect::<Vec<_>>();
    let perfect_matches = data.clone()
        .into_iter()
        .map(|((_, b, _), _)| b)
        .collect::<Vec<_>>();
    let recent_downloads = data.clone()
        .into_iter()
        .map(|((_, _, s), _)| s.unwrap_or(0))
        .collect::<Vec<_>>();

    let versions = Version::belonging_to(&crates)
        .load::<Version>(&*conn)?
        .grouped_by(&crates)
        .into_iter()
        .map(|versions| Version::max(versions.into_iter().map(|v| v.num)));

    let crates = versions
        .zip(crates)
        .zip(perfect_matches)
        .zip(recent_downloads)
        .map(|(((max_version, krate), perfect_match),
          recent_downloads)| {
            // FIXME: If we add crate_id to the Badge enum we can eliminate
            // this N+1
            let badges = badges::table
                .filter(badges::crate_id.eq(krate.id))
                .load::<Badge>(&*conn)?;
            Ok(krate.minimal_encodable(
                max_version,
                Some(badges),
                perfect_match,
                Some(recent_downloads),
            ))
        })
        .collect::<Result<_, ::diesel::result::Error>>()?;

    #[derive(Serialize)]
    struct R {
        crates: Vec<EncodableCrate>,
        meta: Meta,
    }
    #[derive(Serialize)]
    struct Meta {
        total: i64,
    }

    Ok(req.json(&R {
        crates: crates,
        meta: Meta { total: total },
    }))
}

/// Handles the `GET /summary` route.
pub fn summary(req: &mut Request) -> CargoResult<Response> {
    use schema::crates::dsl::*;

    let conn = req.db_conn()?;
    let num_crates = crates.count().get_result(&*conn)?;
    let num_downloads = metadata::table
        .select(metadata::total_downloads)
        .get_result(&*conn)?;

    let encode_crates = |krates: Vec<Crate>| -> CargoResult<Vec<_>> {
        Version::belonging_to(&krates)
            .filter(versions::yanked.eq(false))
            .load::<Version>(&*conn)?
            .grouped_by(&krates)
            .into_iter()
            .map(|versions| Version::max(versions.into_iter().map(|v| v.num)))
            .zip(krates)
            .map(|(max_version, krate)| {
                Ok(krate.minimal_encodable(max_version, None, false, Some(0)))
            })
            .collect()
    };

    let new_crates = crates
        .order(created_at.desc())
        .select(ALL_COLUMNS)
        .limit(10)
        .load(&*conn)?;
    let just_updated = crates
        .filter(updated_at.ne(created_at))
        .order(updated_at.desc())
        .select(ALL_COLUMNS)
        .limit(10)
        .load(&*conn)?;
    let most_downloaded = crates
        .order(downloads.desc())
        .select(ALL_COLUMNS)
        .limit(10)
        .load(&*conn)?;

    let popular_keywords = keywords::table
        .order(keywords::crates_cnt.desc())
        .limit(10)
        .load(&*conn)?
        .into_iter()
        .map(Keyword::encodable)
        .collect();

    let popular_categories = Category::toplevel(&conn, "crates", 10, 0)?
        .into_iter()
        .map(Category::encodable)
        .collect();

    #[derive(Serialize)]
    struct R {
        num_downloads: i64,
        num_crates: i64,
        new_crates: Vec<EncodableCrate>,
        most_downloaded: Vec<EncodableCrate>,
        just_updated: Vec<EncodableCrate>,
        popular_keywords: Vec<EncodableKeyword>,
        popular_categories: Vec<EncodableCategory>,
    }
    Ok(req.json(&R {
        num_downloads: num_downloads,
        num_crates: num_crates,
        new_crates: encode_crates(new_crates)?,
        most_downloaded: encode_crates(most_downloaded)?,
        just_updated: encode_crates(just_updated)?,
        popular_keywords: popular_keywords,
        popular_categories: popular_categories,
    }))
}

/// Handles the `GET /crates/:crate_id` route.
pub fn show(req: &mut Request) -> CargoResult<Response> {
    let name = &req.params()["crate_id"];
    let conn = req.db_conn()?;
    let krate = Crate::by_name(name).first::<Crate>(&*conn)?;

    let mut versions = Version::belonging_to(&krate).load::<Version>(&*conn)?;
    versions.sort_by(|a, b| b.num.cmp(&a.num));
    let ids = versions.iter().map(|v| v.id).collect();

    let kws = CrateKeyword::belonging_to(&krate)
        .inner_join(keywords::table)
        .select(keywords::all_columns)
        .load(&*conn)?;
    let cats = CrateCategory::belonging_to(&krate)
        .inner_join(categories::table)
        .select(categories::all_columns)
        .load(&*conn)?;

    let badges = badges::table.filter(badges::crate_id.eq(krate.id)).load(
        &*conn,
    )?;
    let max_version = krate.max_version(&conn)?;

    #[derive(Serialize)]
    struct R {
        #[serde(rename = "crate")]
        krate: EncodableCrate,
        versions: Vec<EncodableVersion>,
        keywords: Vec<EncodableKeyword>,
        categories: Vec<EncodableCategory>,
    }
    Ok(
        req.json(&R {
            krate: krate.clone().encodable(
                max_version,
                Some(ids),
                Some(&kws),
                Some(&cats),
                Some(badges),
                false,
                Some(0),
            ),
            versions: versions
                .into_iter()
                .map(|v| v.encodable(&krate.name))
                .collect(),
            keywords: kws.into_iter().map(|k| k.encodable()).collect(),
            categories: cats.into_iter().map(|k| k.encodable()).collect(),
        }),
    )
}

/// Handles the `PUT /crates/new` route.
pub fn new(req: &mut Request) -> CargoResult<Response> {
    let app = req.app().clone();
    let (new_crate, user) = parse_new_headers(req)?;

    let name = &*new_crate.name;
    let vers = &*new_crate.vers;
    let features = new_crate
        .features
        .iter()
        .map(|(k, v)| {
            (
                k[..].to_string(),
                v.iter().map(|v| v[..].to_string()).collect(),
            )
        })
        .collect::<HashMap<String, Vec<String>>>();
    let keywords = new_crate
        .keywords
        .as_ref()
        .map(|kws| kws.iter().map(|kw| &**kw).collect())
        .unwrap_or_else(Vec::new);

    let categories = new_crate.categories.as_ref().map(|s| &s[..]).unwrap_or(&[]);
    let categories: Vec<_> = categories.iter().map(|k| &**k).collect();

    let conn = req.db_conn()?;
    conn.transaction(|| {
        // Persist the new crate, if it doesn't already exist
        let persist = NewCrate {
            name: name,
            description: new_crate.description.as_ref().map(|s| &**s),
            homepage: new_crate.homepage.as_ref().map(|s| &**s),
            documentation: new_crate.documentation.as_ref().map(|s| &**s),
            readme: new_crate.readme.as_ref().map(|s| &**s),
            repository: new_crate.repository.as_ref().map(|s| &**s),
            license: new_crate.license.as_ref().map(|s| &**s),
            max_upload_size: None,
        };

        let license_file = new_crate.license_file.as_ref().map(|s| &**s);
        let krate = persist.create_or_update(&conn, license_file, user.id)?;

        let owners = krate.owners(&conn)?;
        if rights(req.app(), &owners, &user)? < Rights::Publish {
            return Err(human(
                "crate name has already been claimed by \
                 another user",
            ));
        }

        if krate.name != name {
            return Err(human(
                &format_args!("crate was previously named `{}`", krate.name),
            ));
        }

        let length = req.content_length().chain_error(|| {
            human("missing header: Content-Length")
        })?;
        let max = krate.max_upload_size.map(|m| m as u64).unwrap_or(
            app.config
                .max_upload_size,
        );
        if length > max {
            return Err(human(&format_args!("max upload size is: {}", max)));
        }

        // This is only redundant for now. Eventually the duplication will be removed.
        let license = new_crate.license.clone();

        // Persist the new version of this crate
        let version = NewVersion::new(krate.id, vers, &features, license, license_file)?
            .save(&conn, &new_crate.authors)?;

        // Link this new version to all dependencies
        let git_deps = dependency::add_dependencies(&conn, &new_crate.deps, version.id)?;

        // Update all keywords for this crate
        Keyword::update_crate(&conn, &krate, &keywords)?;

        // Update all categories for this crate, collecting any invalid categories
        // in order to be able to warn about them
        let ignored_invalid_categories = Category::update_crate(&conn, &krate, &categories)?;

        // Update all badges for this crate, collecting any invalid badges in
        // order to be able to warn about them
        let ignored_invalid_badges = Badge::update_crate(&conn, &krate, new_crate.badges.as_ref())?;
        let max_version = krate.max_version(&conn)?;

        // Upload the crate, return way to delete the crate from the server
        // If the git commands fail below, we shouldn't keep the crate on the
        // server.
        let (cksum, mut bomb) = app.config.uploader.upload(req, &krate, max, vers)?;

        // Register this crate in our local git repo.
        let git_crate = git::Crate {
            name: name.to_string(),
            vers: vers.to_string(),
            cksum: cksum.to_hex(),
            features: features,
            deps: git_deps,
            yanked: Some(false),
        };
        git::add_crate(&**req.app(), &git_crate).chain_error(|| {
            internal(&format_args!(
                "could not add crate `{}` to the git repo",
                name
            ))
        })?;

        // Now that we've come this far, we're committed!
        bomb.path = None;

        #[derive(Serialize)]
        struct Warnings<'a> {
            invalid_categories: Vec<&'a str>,
            invalid_badges: Vec<&'a str>,
        }
        let warnings = Warnings {
            invalid_categories: ignored_invalid_categories,
            invalid_badges: ignored_invalid_badges,
        };

        #[derive(Serialize)]
        struct R<'a> {
            #[serde(rename = "crate")]
            krate: EncodableCrate,
            warnings: Warnings<'a>,
        }
        Ok(req.json(&R {
            krate: krate.minimal_encodable(max_version, None, false, Some(0)),
            warnings: warnings,
        }))
    })
}

fn parse_new_headers(req: &mut Request) -> CargoResult<(upload::NewCrate, User)> {
    // Read the json upload request
    let amt = read_le_u32(req.body())? as u64;
    let max = req.app().config.max_upload_size;
    if amt > max {
        return Err(human(&format_args!("max upload size is: {}", max)));
    }
    let mut json = vec![0; amt as usize];
    read_fill(req.body(), &mut json)?;
    let json = String::from_utf8(json).map_err(|_| {
        human("json body was not valid utf-8")
    })?;
    let new: upload::NewCrate = serde_json::from_str(&json).map_err(|e| {
        human(&format_args!("invalid upload request: {}", e))
    })?;

    // Make sure required fields are provided
    fn empty(s: Option<&String>) -> bool {
        s.map_or(true, |s| s.is_empty())
    }
    let mut missing = Vec::new();

    if empty(new.description.as_ref()) {
        missing.push("description");
    }
    if empty(new.license.as_ref()) && empty(new.license_file.as_ref()) {
        missing.push("license");
    }
    if new.authors.iter().all(|s| s.is_empty()) {
        missing.push("authors");
    }
    if !missing.is_empty() {
        return Err(human(&format_args!(
            "missing or empty metadata fields: {}. Please \
             see http://doc.crates.io/manifest.html#package-metadata for \
             how to upload metadata",
            missing.join(", ")
        )));
    }

    let user = req.user()?;
    Ok((new, user.clone()))
}

/// Handles the `GET /crates/:crate_id/:version/download` route.
pub fn download(req: &mut Request) -> CargoResult<Response> {
    let crate_name = &req.params()["crate_id"];
    let version = &req.params()["version"];

    // If we are a mirror, ignore failure to update download counts.
    // API-only mirrors won't have any crates in their database, and
    // incrementing the download count will look up the crate in the
    // database. Mirrors just want to pass along a redirect URL.
    if req.app().config.mirror == Replica::ReadOnlyMirror {
        let _ = increment_download_counts(req, crate_name, version);
    } else {
        increment_download_counts(req, crate_name, version)?;
    }

    let redirect_url = req.app()
        .config
        .uploader
        .crate_location(crate_name, version)
        .ok_or_else(|| human("crate files not found"))?;

    if req.wants_json() {
        #[derive(Serialize)]
        struct R {
            url: String,
        }
        Ok(req.json(&R { url: redirect_url }))
    } else {
        Ok(req.redirect(redirect_url))
    }
}

fn increment_download_counts(req: &Request, crate_name: &str, version: &str) -> CargoResult<()> {
    use self::versions::dsl::*;

    let conn = req.db_conn()?;
    let version_id = versions
        .select(id)
        .filter(crate_id.eq_any(
            Crate::by_name(crate_name).select(crates::id),
        ))
        .filter(num.eq(version))
        .first(&*conn)?;

    VersionDownload::create_or_increment(version_id, &conn)?;
    Ok(())
}

/// Handles the `GET /crates/:crate_id/downloads` route.
pub fn downloads(req: &mut Request) -> CargoResult<Response> {
    use diesel::expression::dsl::*;
    use diesel::types::BigInt;

    let crate_name = &req.params()["crate_id"];
    let conn = req.db_conn()?;
    let krate = Crate::by_name(crate_name).first::<Crate>(&*conn)?;

    let mut versions = Version::belonging_to(&krate).load::<Version>(&*conn)?;
    versions.sort_by(|a, b| b.num.cmp(&a.num));
    let (latest_five, rest) = versions.split_at(cmp::min(5, versions.len()));

    let downloads = VersionDownload::belonging_to(latest_five)
        .filter(version_downloads::date.gt(date(now - 90.days())))
        .order(version_downloads::date.asc())
        .load(&*conn)?
        .into_iter()
        .map(VersionDownload::encodable)
        .collect::<Vec<_>>();

    let sum_downloads = sql::<BigInt>("SUM(version_downloads.downloads)");
    let extra = VersionDownload::belonging_to(rest)
        .select((
            to_char(version_downloads::date, "YYYY-MM-DD"),
            sum_downloads,
        ))
        .filter(version_downloads::date.gt(date(now - 90.days())))
        .group_by(version_downloads::date)
        .order(version_downloads::date.asc())
        .load::<ExtraDownload>(&*conn)?;

    #[derive(Serialize, Queryable)]
    struct ExtraDownload {
        date: String,
        downloads: i64,
    }
    #[derive(Serialize)]
    struct R {
        version_downloads: Vec<EncodableVersionDownload>,
        meta: Meta,
    }
    #[derive(Serialize)]
    struct Meta {
        extra_downloads: Vec<ExtraDownload>,
    }
    let meta = Meta { extra_downloads: extra };
    Ok(req.json(&R {
        version_downloads: downloads,
        meta: meta,
    }))
}

#[derive(Insertable, Queryable, Identifiable, Associations, Clone, Copy, Debug)]
#[belongs_to(User)]
#[primary_key(user_id, crate_id)]
#[table_name = "follows"]
pub struct Follow {
    user_id: i32,
    crate_id: i32,
}

fn follow_target(req: &mut Request) -> CargoResult<Follow> {
    let user = req.user()?;
    let conn = req.db_conn()?;
    let crate_name = &req.params()["crate_id"];
    let crate_id = Crate::by_name(crate_name).select(crates::id).first(&*conn)?;
    Ok(Follow {
        user_id: user.id,
        crate_id: crate_id,
    })
}

/// Handles the `PUT /crates/:crate_id/follow` route.
pub fn follow(req: &mut Request) -> CargoResult<Response> {
    let follow = follow_target(req)?;
    let conn = req.db_conn()?;
    diesel::insert(&follow.on_conflict_do_nothing())
        .into(follows::table)
        .execute(&*conn)?;
    #[derive(Serialize)]
    struct R {
        ok: bool,
    }
    Ok(req.json(&R { ok: true }))
}

/// Handles the `DELETE /crates/:crate_id/follow` route.
pub fn unfollow(req: &mut Request) -> CargoResult<Response> {
    let follow = follow_target(req)?;
    let conn = req.db_conn()?;
    diesel::delete(&follow).execute(&*conn)?;
    #[derive(Serialize)]
    struct R {
        ok: bool,
    }
    Ok(req.json(&R { ok: true }))
}

/// Handles the `GET /crates/:crate_id/following` route.
pub fn following(req: &mut Request) -> CargoResult<Response> {
    use diesel::expression::dsl::exists;

    let follow = follow_target(req)?;
    let conn = req.db_conn()?;
    let following = diesel::select(exists(follows::table.find(follow.id())))
        .get_result(&*conn)?;
    #[derive(Serialize)]
    struct R {
        following: bool,
    }
    Ok(req.json(&R { following: following }))
}

/// Handles the `GET /crates/:crate_id/versions` route.
// FIXME: Not sure why this is necessary since /crates/:crate_id returns
// this information already, but ember is definitely requesting it
pub fn versions(req: &mut Request) -> CargoResult<Response> {
    let crate_name = &req.params()["crate_id"];
    let conn = req.db_conn()?;
    let krate = Crate::by_name(crate_name).first::<Crate>(&*conn)?;
    let mut versions = Version::belonging_to(&krate).load::<Version>(&*conn)?;
    versions.sort_by(|a, b| b.num.cmp(&a.num));
    let versions = versions
        .into_iter()
        .map(|v| v.encodable(crate_name))
        .collect();

    #[derive(Serialize)]
    struct R {
        versions: Vec<EncodableVersion>,
    }
    Ok(req.json(&R { versions: versions }))
}

/// Handles the `GET /crates/:crate_id/owners` route.
pub fn owners(req: &mut Request) -> CargoResult<Response> {
    let crate_name = &req.params()["crate_id"];
    let conn = req.db_conn()?;
    let krate = Crate::by_name(crate_name).first::<Crate>(&*conn)?;
    let owners = krate
        .owners(&conn)?
        .into_iter()
        .map(Owner::encodable)
        .collect();

    #[derive(Serialize)]
    struct R {
        users: Vec<EncodableOwner>,
    }
    Ok(req.json(&R { users: owners }))
}

/// Handles the `GET /crates/:crate_id/owner_team` route.
pub fn owner_team(req: &mut Request) -> CargoResult<Response> {
    let crate_name = &req.params()["crate_id"];
    let conn = req.db_conn()?;
    let krate = Crate::by_name(crate_name).first::<Crate>(&*conn)?;
    let owners = Team::owning(&krate, &conn)?
        .into_iter()
        .map(Owner::encodable)
        .collect();

    #[derive(Serialize)]
    struct R {
        teams: Vec<EncodableOwner>,
    }
    Ok(req.json(&R { teams: owners }))
}

/// Handles the `GET /crates/:crate_id/owner_user` route.
pub fn owner_user(req: &mut Request) -> CargoResult<Response> {
    let crate_name = &req.params()["crate_id"];
    let conn = req.db_conn()?;
    let krate = Crate::by_name(crate_name).first::<Crate>(&*conn)?;
    let owners = User::owning(&krate, &conn)?
        .into_iter()
        .map(Owner::encodable)
        .collect();

    #[derive(Serialize)]
    struct R {
        users: Vec<EncodableOwner>,
    }
    Ok(req.json(&R { users: owners }))
}

/// Handles the `PUT /crates/:crate_id/owners` route.
pub fn add_owners(req: &mut Request) -> CargoResult<Response> {
    modify_owners(req, true)
}

/// Handles the `DELETE /crates/:crate_id/owners` route.
pub fn remove_owners(req: &mut Request) -> CargoResult<Response> {
    modify_owners(req, false)
}

fn modify_owners(req: &mut Request, add: bool) -> CargoResult<Response> {
    let mut body = String::new();
    req.body().read_to_string(&mut body)?;
    let user = req.user()?;
    let conn = req.db_conn()?;
    let krate = Crate::by_name(&req.params()["crate_id"]).first::<Crate>(
        &*conn,
    )?;
    let owners = krate.owners(&conn)?;

    match rights(req.app(), &owners, user)? {
        Rights::Full => {} // Yes!
        Rights::Publish => {
            return Err(human("team members don't have permission to modify owners"));
        }
        Rights::None => {
            return Err(human("only owners have permission to modify owners"));
        }
    }

    #[derive(Deserialize)]
    struct Request {
        // identical, for back-compat (owners preferred)
        users: Option<Vec<String>>,
        owners: Option<Vec<String>>,
    }

    let request: Request = serde_json::from_str(&body).map_err(
        |_| human("invalid json request"),
    )?;

    let logins = request.owners.or(request.users).ok_or_else(|| {
        human("invalid json request")
    })?;

    for login in &logins {
        if add {
            if owners.iter().any(|owner| owner.login() == *login) {
                return Err(human(&format_args!("`{}` is already an owner", login)));
            }
            krate.owner_add(req.app(), &conn, user, login)?;
        } else {
            // Removing the team that gives you rights is prevented because
            // team members only have Rights::Publish
            if *login == user.gh_login {
                return Err(human("cannot remove yourself as an owner"));
            }
            krate.owner_remove(&conn, user, login)?;
        }
    }

    #[derive(Serialize)]
    struct R {
        ok: bool,
    }
    Ok(req.json(&R { ok: true }))
}

/// Handles the `GET /crates/:crate_id/reverse_dependencies` route.
pub fn reverse_dependencies(req: &mut Request) -> CargoResult<Response> {
    use diesel::expression::dsl::any;

    let name = &req.params()["crate_id"];
    let conn = req.db_conn()?;
    let krate = Crate::by_name(name).first::<Crate>(&*conn)?;
    let (offset, limit) = req.pagination(10, 100)?;
    let (rev_deps, total) = krate.reverse_dependencies(&*conn, offset, limit)?;
    let rev_deps: Vec<_> = rev_deps
        .into_iter()
        .map(|dep| dep.encodable(&krate.name))
        .collect();

    let version_ids: Vec<i32> = rev_deps.iter().map(|dep| dep.version_id).collect();

    let versions = versions::table
        .filter(versions::id.eq(any(version_ids)))
        .inner_join(crates::table)
        .select((versions::all_columns, crates::name))
        .load::<(Version, String)>(&*conn)?
        .into_iter()
        .map(|(version, krate_name)| version.encodable(&krate_name))
        .collect();

    #[derive(Serialize)]
    struct R {
        dependencies: Vec<EncodableDependency>,
        versions: Vec<EncodableVersion>,
        meta: Meta,
    }
    #[derive(Serialize)]
    struct Meta {
        total: i64,
    }
    Ok(req.json(&R {
        dependencies: rev_deps,
        versions,
        meta: Meta { total: total },
    }))
}

use diesel::types::{Text, Date};
sql_function!(canon_crate_name, canon_crate_name_t, (x: Text) -> Text);
sql_function!(to_char, to_char_t, (a: Date, b: Text) -> Text);

#[cfg(test)]
mod tests {
    use super::Crate;

    #[test]
    fn documentation_blacklist_no_url_provided() {
        assert_eq!(Crate::remove_blacklisted_documentation_urls(None), None);
    }

    #[test]
    fn documentation_blacklist_invalid_url() {
        assert_eq!(
            Crate::remove_blacklisted_documentation_urls(Some(String::from("not a url"))),
            None
        );
    }

    #[test]
    fn documentation_blacklist_url_contains_partial_match() {
        assert_eq!(
            Crate::remove_blacklisted_documentation_urls(
                Some(String::from("http://rust-ci.organists.com")),
            ),
            Some(String::from("http://rust-ci.organists.com"))
        );
    }

    #[test]
    fn documentation_blacklist_blacklisted_url() {
        assert_eq!(
            Crate::remove_blacklisted_documentation_urls(Some(String::from(
                "http://rust-ci.org/crate/crate-0.1/doc/crate-0.1",
            ))),
            None
        );
    }
}<|MERGE_RESOLUTION|>--- conflicted
+++ resolved
@@ -40,15 +40,11 @@
 use version::{EncodableVersion, NewVersion};
 use {Model, User, Keyword, Version, Category, Badge, Replica};
 
-<<<<<<< HEAD
-#[derive(Debug, Insertable, Queryable, Identifiable, Associations, AsChangeset, Clone, Copy)]
-=======
 /// Hosts in this blacklist are known to not be hosting documentation,
 /// and are possibly of malicious intent e.g. ad tracking networks, etc.
 const DOCUMENTATION_BLACKLIST: [&'static str; 1] = ["rust-ci.org"];
 
-#[derive(Debug, Insertable, Queryable, Identifiable, Associations, AsChangeset)]
->>>>>>> 1f8c2ef5
+#[derive(Debug, Insertable, Queryable, Identifiable, Associations, AsChangeset, Clone, Copy)]
 #[belongs_to(Crate)]
 #[primary_key(crate_id, date)]
 #[table_name = "crate_downloads"]
