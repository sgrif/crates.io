--- conflicted
+++ resolved
@@ -53,14 +53,8 @@
                 return;
             }
 
-<<<<<<< HEAD
-            var user = this.store.push(this.store.normalize('user', data.user));
-            var transition = this.session.get('savedTransition');
-=======
             let user = this.store.push(this.store.normalize('user', data.user));
-            user.set('api_token', data.api_token);
             let transition = this.session.get('savedTransition');
->>>>>>> dceb3e29
             this.session.loginUser(user);
             if (transition) {
                 transition.retry();
